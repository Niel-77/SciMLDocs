using SciMLDocs, Documenter, LibGit2, Pkg

# Make sure that plots don't throw a bunch of warnings / errors!
ENV["GKSwstype"] = "100"
using Plots

using DiffEqProblemLibrary, OrdinaryDiffEq

ODEProblemLibrary = DiffEqProblemLibrary.ODEProblemLibrary
ODEProblemLibrary.importodeproblems()

SDEProblemLibrary = DiffEqProblemLibrary.SDEProblemLibrary
SDEProblemLibrary.importsdeproblems()

DDEProblemLibrary = DiffEqProblemLibrary.DDEProblemLibrary
DDEProblemLibrary.importddeproblems()

DAEProblemLibrary = DiffEqProblemLibrary.DAEProblemLibrary
DAEProblemLibrary.importdaeproblems()

using DiffEqDevTools # Needed for tableaus
using DiffEqBase

# Ordering Matters!
docsmodules = [
    "Equation Solvers" => ["LinearSolve", "NonlinearSolve", "DiffEqDocs", "Integrals",
                           "Optimization", "JumpProcesses"],
    "Partial Differential Equation Solvers" => ["MethodOfLines", "NeuralPDE",
                                                "NeuralOperators", "FEniCS",
                                                "HighDimPDE", "DiffEqOperators"],
    "Modeling Tools" => ["ModelingToolkit", "ModelingToolkitStandardLibrary", "Catalyst",
        "NBodySimulator", "ParameterizedFunctions"],
    "Inverse Problems" => ["SciMLSensitivity", "DiffEqParamEstim", "DiffEqBayes"],
    "AbstractArray Libraries" => ["RecursiveArrayTools", "LabelledArrays", "MultiScaleArrays"],
    "Uncertainty Quantification" => ["PolyChaos"],
    "Simulation Analysis" => ["GlobalSensitivity"],
    "Symbolic Analysis" => ["StructuralIdentifiability", "SymbolicNumericIntegration"],
    "Interfaces" => ["SciMLBase", "SciMLOperators", "CommonSolve"],
    "Numerical Utilities" => ["Surrogates", "ExponentialUtilities", "DiffEqNoiseProcess",
        "PoissonRandom", "QuasiMonteCarlo", "DataInterpolations",
        "FFTW", "RuntimeGeneratedFunctions", "MuladdMacro",],
    "Machine Learning" => ["DiffEqFlux","DeepEquilibriumNetworks"],
    "Extra Resources" => ["SciMLBenchmarksOutput"],
    "Developer Documentation" => ["SciMLStyle", "COLPRAC", "DiffEqDevDocs"],
]

docspackage = ["DiffEqDocs", "DiffEqDevDocs", "SciMLBenchmarksOutput"]
docspackagenames = Dict("DiffEqDocs" => "DifferentialEquations",
                        "DiffEqDevDocs" => "DiffEq Developer Documentation",
                        "SciMLBenchmarksOutput" => "The SciML Benchmarks")
docspackage_hasjl = ["DiffEqDocs" => true,
                     "DiffEqDevDocs" => true,
                     "SciMLBenchmarksOutput" => false]

usereadme = ["FEniCS", "SciMLStyle", "COLPRAC",
    "DataInterpolations", "FFTW", "RuntimeGeneratedFunctions", "MuladdMacro",
    "SBMLToolkit", "CellMLToolkit"]

readmeurls = Dict(
    "FEniCS" => "https://github.com/SciML/FEniCS.jl",
    "SciMLStyle" => "https://github.com/SciML/SciMLStyle",
    "COLPRAC" => "https://github.com/SciML/ColPrac",
    "DataInterpolations" => "https://github.com/PumasAI/DataInterpolations.jl",
    "RuntimeGeneratedFunctions" => "https://github.com/SciML/RuntimeGeneratedFunctions.jl",
    "MuladdMacro" => "https://github.com/SciML/MuladdMacro.jl",
    "FFTW" => "https://github.com/JuliaMath/FFTW.jl",
    "SBMLToolkit" => "https://github.com/SciML/SBMLToolkit.jl",
    "CellMLToolkit" => "https://github.com/SciML/CellMLToolkit.jl"
)


catpagestarts = [
    Any["highlevels/equation_solvers.md"],
    Any["highlevels/partial_differential_equation_solvers.md"],
    Any["highlevels/modeling_tools.md"],
    Any["highlevels/inverse_problems.md"],
    Any["highlevels/abstractarray_libraries.md"],
    Any["highlevels/uncertainty_quantification.md"],
    Any["highlevels/simulation_analysis.md"],
    Any["highlevels/symbolic_analysis.md"],
    Any["highlevels/interfaces.md"],
    Any["highlevels/numerical_utilities.md"],
    Any["highlevels/machine_learning.md"],
    Any["highlevels/learning_resources.md"],
    Any["highlevels/developer_documentation.md"],
]

<<<<<<< HEAD
# Omitted for now:

# Interfaces => SciMLParameters
# Partial Differential Equation Solvers =>  HighDimPDE
# Simulation Analysis => MinimallyDisruptiveCurves
# Uncertainty Quantification => DiffEqUncertainty
# Machine Learning => ReservoirComputing

=======
>>>>>>> 9429beba
fullpages = Any["The SciML Open Souce Software Ecosystem"=>"index.md"]
allmods = Vector{Any}()

function recursive_append(pages::AbstractArray{<:AbstractArray}, str)
    map(recursive_append, pages, str)
end

function recursive_append(pages::AbstractArray{<:Pair{String,Any}}, str)
    for i in eachindex(pages)
        if pages[i][2] isa AbstractArray
            pages[i] = pages[i][1] => recursive_append(pages[i][2], str)
        elseif pages[i][2] isa String
            pages[i] = pages[i][1] => joinpath(str, pages[i][2])
        end
    end
    pages
end

function recursive_append(pages::AbstractArray{<:String}, str)
    for i in eachindex(pages)
        pages[i] = joinpath(str, pages[i])
    end
    pages
end

function recursive_append(pages::AbstractArray{<:Pair{String,String}}, str)
    for i in eachindex(pages)
        pages[i] = pages[i][1] => joinpath(str, pages[i][2])
    end
    pages
end

function recursive_append(pages::AbstractArray{<:Any}, str)
    for i in eachindex(pages)
        if pages[i] isa Pair && pages[i][2] isa String
            pages[i] = pages[i][1] => joinpath(str, pages[i][2])
        elseif pages[i] isa Pair && pages[i][2] isa AbstractArray
            pages[i] = pages[i][1] => recursive_append(pages[i][2], str)
        elseif pages[i] isa String
            pages[i] = joinpath(str, pages[i])
        else
            error("wait what?")
        end
    end
    pages
end

for (i, cat) in enumerate(docsmodules)
    global catpage
    catpage = catpagestarts[i]

    for mod in cat[2]
        if mod in usereadme
            dir = joinpath(pkgdir(SciMLDocs), "docs", "src", "modules", mod)
            mkdir(dir)
            mkdir(mod)
            LibGit2.clone(readmeurls[mod], mod)
            cp(joinpath(mod, "README.md"), joinpath(dir, "index.md"), force=true)
            push!(catpage, mod => Any[joinpath("modules", mod, "index.md")])
        elseif mod in docspackage
            dir = joinpath(pkgdir(SciMLDocs), "docs", "src", "modules", mod)
            mkdir(dir)
            mkdir(mod)

            if docspackage_hasjl[mod]
                LibGit2.clone("https://github.com/SciML/$mod.jl", mod)
            else
                LibGit2.clone("https://github.com/SciML/$mod", mod)
            end

            cp(joinpath(mod, "docs", "pages.jl"), dir, force=true)
            include(joinpath(pwd(), mod, "docs", "pages.jl"))

            cp(joinpath(mod, "docs", "src"), dir, force=true)
            @show readdir(dir)
            push!(catpage, docspackagenames[mod] => recursive_append(pages, joinpath("modules", mod)))
        else
            ex = quote
                using $(Symbol(mod))
                cp(joinpath(pkgdir($(Symbol(mod))), "docs", "src"), joinpath(pkgdir(SciMLDocs), "docs", "src", "modules", $mod), force=true)
                include(joinpath(pkgdir($(Symbol(mod))), "docs", "pages.jl"))
                push!(allmods, $(Symbol(mod)))
                push!(catpage, $mod => recursive_append(pages, joinpath("modules", $mod)))
            end
            @eval $ex
        end
    end
    push!(fullpages, cat[1] => catpage)
end

@show fullpages

append!(allmods, [Plots, DiffEqBase, DiffEqDevTools, DiffEqProblemLibrary, ODEProblemLibrary,
                  SDEProblemLibrary, DDEProblemLibrary, DAEProblemLibrary, OrdinaryDiffEq])

mathengine = MathJax3(Dict(
    :loader => Dict("load" => ["[tex]/require", "[tex]/mathtools"]),
    :tex => Dict(
        "inlineMath" => [["\$", "\$"], ["\\(", "\\)"]],
        "packages" => ["base", "ams", "autoload", "mathtools", "require"],
    ),
))

makedocs(
    sitename="SciML",
    authors="The SciML Open Source Software Organization Contributors",
    modules=identity.(allmods),
    clean=true, doctest=false,
    format=Documenter.HTML(analytics="UA-90474609-3",
        assets=["assets/favicon.ico"],
        mathengine=mathengine,
        canonical="https://docs.sciml.ai/stable/"),
    pages=fullpages
)

deploydocs(;
    repo="github.com/SciML/SciMLDocs",
    devbranch="main"
)<|MERGE_RESOLUTION|>--- conflicted
+++ resolved
@@ -85,17 +85,6 @@
     Any["highlevels/developer_documentation.md"],
 ]
 
-<<<<<<< HEAD
-# Omitted for now:
-
-# Interfaces => SciMLParameters
-# Partial Differential Equation Solvers =>  HighDimPDE
-# Simulation Analysis => MinimallyDisruptiveCurves
-# Uncertainty Quantification => DiffEqUncertainty
-# Machine Learning => ReservoirComputing
-
-=======
->>>>>>> 9429beba
 fullpages = Any["The SciML Open Souce Software Ecosystem"=>"index.md"]
 allmods = Vector{Any}()
 

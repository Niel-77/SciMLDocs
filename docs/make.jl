--- conflicted
+++ resolved
@@ -23,30 +23,11 @@
 
 # Ordering Matters!
 docsmodules = [
-<<<<<<< HEAD
-              "Equation Solvers" => ["LinearSolve", "NonlinearSolve", "DiffEqDocs", "Integrals", "Optimization", "DiffEqJump"],
-              "Partial Differential Equation Solvers" => ["MethodOfLines", "NeuralPDE", "HighDimPDE", "NeuralOperators", 
-                                                          "FEniCS", "DiffEqOperators"],
-              "Modeling Tools" => ["ModelingToolkit", "ModelingToolkitStandardLibrary", "Catalyst", 
-                                   "NBodySimulator", "ParameterizedFunctions"],
-              "Inverse Problems" => ["DiffEqSensitivity", "DiffEqParamEstim", "DiffEqBayes"],
-              "AbstractArray Libraries" => ["RecursiveArrayTools", "LabelledArrays", "MultiScaleArrays"],
-              "Uncertainty Quantification" => ["PolyChaos"],
-              "Simulation Analysis" => ["GlobalSensitivity"],
-              "Symbolic Analysis" => ["SymbolicNumericIntegration"],
-              "Interfaces" => ["SciMLBase", "SciMLOperators", "CommonSolve"],              
-              "Numerical Utilities" => ["Surrogates", "ExponentialUtilities", "DiffEqNoiseProcess", 
-                                        "PoissonRandom", "QuasiMonteCarlo", "DataInterpolations",
-                                        "FFTW", "RuntimeGeneratedFunctions", "MuladdMacro",],
-              "Machine Learning" => ["DiffEqFlux"],
-              "Learning Resources" => [],
-              "Developer Documentation" => ["SciMLStyle", "COLPRAC", "DiffEqDevDocs"],
-=======
     "Equation Solvers" => ["LinearSolve", "NonlinearSolve", "DiffEqDocs", "Integrals",
                            "Optimization", "JumpProcesses"],
     "Partial Differential Equation Solvers" => ["MethodOfLines", "NeuralPDE",
                                                 "NeuralOperators", "FEniCS",
-                                                "DiffEqOperators"],
+                                                "HighDimPDE", "DiffEqOperators"],
     "Modeling Tools" => ["ModelingToolkit", "ModelingToolkitStandardLibrary", "Catalyst",
         "NBodySimulator", "ParameterizedFunctions"],
     "Inverse Problems" => ["SciMLSensitivity", "DiffEqParamEstim", "DiffEqBayes"],
@@ -61,7 +42,6 @@
     "Machine Learning" => ["DiffEqFlux"],
     "Learning Resources" => [],
     "Developer Documentation" => ["SciMLStyle", "COLPRAC", "DiffEqDevDocs"],
->>>>>>> a4f51d7d
 ]
 
 docspackage = ["DiffEqDocs", "DiffEqDevDocs"]
